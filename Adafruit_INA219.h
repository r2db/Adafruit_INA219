--- conflicted
+++ resolved
@@ -229,24 +229,15 @@
   // The following multipliers are used to convert raw current and power
   // values to mA and mW, taking into account the current config settings
   uint32_t ina219_currentDivider_mA;
-<<<<<<< HEAD
-  uint32_t ina219_powerDivider_mW;
+  uint32_t ina219_powerMultiplier_mW;
 
   void init();
-=======
-  uint32_t ina219_powerMultiplier_mW;
-  
->>>>>>> 4def2015
   void wireWriteRegister(uint8_t reg, uint16_t value);
   void wireReadRegister(uint8_t reg, uint16_t *value);
   int16_t getBusVoltage_raw(void);
   int16_t getShuntVoltage_raw(void);
   int16_t getCurrent_raw(void);
-<<<<<<< HEAD
-};
-
-#endif
-=======
   int16_t getPower_raw(void);
 };
->>>>>>> 4def2015
+
+#endif